// Copyright 2023-, Edge & Node, GraphOps, and Semiotic Labs.
// SPDX-License-Identifier: Apache-2.0

use crate::escrow_accounts::EscrowAccounts;
use alloy::dyn_abi::Eip712Domain;
use alloy::primitives::Address;
use sqlx::postgres::PgListener;
use sqlx::PgPool;
use std::collections::HashSet;
use std::sync::RwLock;
use std::{str::FromStr, sync::Arc};
use tap_core::receipt::checks::CheckError;
use tap_core::receipt::{
    checks::{Check, CheckResult},
    state::Checking,
    ReceiptWithState,
};
use tokio::sync::watch::Receiver;
use tracing::error;

pub struct DenyListCheck {
    escrow_accounts: Receiver<EscrowAccounts>,
    domain_separator: Eip712Domain,
    sender_denylist: Arc<RwLock<HashSet<Address>>>,
    _sender_denylist_watcher_handle: Arc<tokio::task::JoinHandle<()>>,
    sender_denylist_watcher_cancel_token: tokio_util::sync::CancellationToken,
}

impl DenyListCheck {
    pub async fn new(
        pgpool: PgPool,
        escrow_accounts: Receiver<EscrowAccounts>,
        domain_separator: Eip712Domain,
    ) -> Self {
        // Listen to pg_notify events. We start it before updating the sender_denylist so that we
        // don't miss any updates. PG will buffer the notifications until we start consuming them.
        let mut pglistener = PgListener::connect_with(&pgpool.clone()).await.unwrap();
        pglistener
            .listen("scalar_tap_deny_notification")
            .await
            .expect(
                "should be able to subscribe to Postgres Notify events on the channel \
                'scalar_tap_deny_notification'",
            );

        // Fetch the denylist from the DB
        let sender_denylist = Arc::new(RwLock::new(HashSet::new()));
        Self::sender_denylist_reload(pgpool.clone(), sender_denylist.clone())
            .await
            .expect("should be able to fetch the sender_denylist from the DB on startup");

        let sender_denylist_watcher_cancel_token = tokio_util::sync::CancellationToken::new();
        let sender_denylist_watcher_handle = Arc::new(tokio::spawn(Self::sender_denylist_watcher(
            pgpool.clone(),
            pglistener,
            sender_denylist.clone(),
            sender_denylist_watcher_cancel_token.clone(),
        )));
        Self {
            domain_separator,
            escrow_accounts,
            sender_denylist,
            _sender_denylist_watcher_handle: sender_denylist_watcher_handle,
            sender_denylist_watcher_cancel_token,
        }
    }

    async fn sender_denylist_reload(
        pgpool: PgPool,
        denylist_rwlock: Arc<RwLock<HashSet<Address>>>,
    ) -> anyhow::Result<()> {
        // Fetch the denylist from the DB
        let sender_denylist = sqlx::query!(
            r#"
                SELECT sender_address FROM scalar_tap_denylist
            "#
        )
        .fetch_all(&pgpool)
        .await?
        .iter()
        .map(|row| Address::from_str(&row.sender_address))
        .collect::<Result<HashSet<_>, _>>()?;

        *(denylist_rwlock.write().unwrap()) = sender_denylist;

        Ok(())
    }

    async fn sender_denylist_watcher(
        pgpool: PgPool,
        mut pglistener: PgListener,
        denylist: Arc<RwLock<HashSet<Address>>>,
        cancel_token: tokio_util::sync::CancellationToken,
    ) {
        #[derive(serde::Deserialize)]
        struct DenylistNotification {
            tg_op: String,
            sender_address: Address,
        }

        loop {
            tokio::select! {
                _ = cancel_token.cancelled() => {
                    break;
                }

                pg_notification = pglistener.recv() => {
                    let pg_notification = pg_notification.expect(
                    "should be able to receive Postgres Notify events on the channel \
                    'scalar_tap_deny_notification'",
                    );

                    let denylist_notification: DenylistNotification =
                        serde_json::from_str(pg_notification.payload()).expect(
                            "should be able to deserialize the Postgres Notify event payload as a \
                            DenylistNotification",
                        );

                    match denylist_notification.tg_op.as_str() {
                        "INSERT" => {
                            denylist
                                .write()
                                .unwrap()
                                .insert(denylist_notification.sender_address);
                        }
                        "DELETE" => {
                            denylist
                                .write()
                                .unwrap()
                                .remove(&denylist_notification.sender_address);
                        }
                        // UPDATE and TRUNCATE are not expected to happen. Reload the entire denylist.
                        _ => {
                            error!(
                                "Received an unexpected denylist table notification: {}. Reloading entire \
                                denylist.",
                                denylist_notification.tg_op
                            );

                            Self::sender_denylist_reload(pgpool.clone(), denylist.clone())
                                .await
                                .expect("should be able to reload the sender denylist")
                        }
                    }
                }
            }
        }
    }
}

#[async_trait::async_trait]
impl Check for DenyListCheck {
    async fn check(
        &self,
        _: &tap_core::receipt::Context,
        receipt: &ReceiptWithState<Checking>,
    ) -> CheckResult {
        let receipt_signer = receipt
            .signed_receipt()
            .recover_signer(&self.domain_separator)
            .map_err(|e| {
                error!("Failed to recover receipt signer: {}", e);
                anyhow::anyhow!(e)
            })
            .map_err(CheckError::Failed)?;
        let escrow_accounts_snapshot = self.escrow_accounts.borrow();

        let receipt_sender = escrow_accounts_snapshot
            .get_sender_for_signer(&receipt_signer)
            .map_err(|e| CheckError::Failed(e.into()))?;

        // Check that the sender is not denylisted
        if self
            .sender_denylist
            .read()
            .unwrap()
            .contains(&receipt_sender)
        {
            return Err(CheckError::Failed(anyhow::anyhow!(
                "Received a receipt from a denylisted sender: {}",
                receipt_sender
            )));
        }

        Ok(())
    }
}

impl Drop for DenyListCheck {
    fn drop(&mut self) {
        // Clean shutdown for the sender_denylist_watcher
        // Though since it's not a critical task, we don't wait for it to finish (join).
        self.sender_denylist_watcher_cancel_token.cancel();
    }
}

#[cfg(test)]
mod tests {
    use std::str::FromStr;

    use alloy::hex::ToHexExt;
<<<<<<< HEAD
    use tap_core::receipt::ReceiptWithState;
    use tokio::sync::watch;
=======
    use tap_core::receipt::{Context, ReceiptWithState};
>>>>>>> 99cf66cf

    use crate::test_vectors::{self, create_signed_receipt, TAP_SENDER};

    use super::*;

    const ALLOCATION_ID: &str = "0xdeadbeefcafebabedeadbeefcafebabedeadbeef";

    async fn new_deny_list_check(pgpool: PgPool) -> DenyListCheck {
        // Mock escrow accounts
        let escrow_accounts_rx = watch::channel(EscrowAccounts::new(
            test_vectors::ESCROW_ACCOUNTS_BALANCES.to_owned(),
            test_vectors::ESCROW_ACCOUNTS_SENDERS_TO_SIGNERS.to_owned(),
        ))
        .1;

        DenyListCheck::new(
            pgpool,
            escrow_accounts_rx,
            test_vectors::TAP_EIP712_DOMAIN.to_owned(),
        )
        .await
    }

    #[sqlx::test(migrations = "../migrations")]
    async fn test_sender_denylist(pgpool: PgPool) {
        // Add the sender to the denylist
        sqlx::query!(
            r#"
                INSERT INTO scalar_tap_denylist (sender_address)
                VALUES ($1)
            "#,
            TAP_SENDER.1.encode_hex()
        )
        .execute(&pgpool)
        .await
        .unwrap();

        let allocation_id = Address::from_str(ALLOCATION_ID).unwrap();
        let signed_receipt =
            create_signed_receipt(allocation_id, u64::MAX, u64::MAX, u128::MAX).await;

        let deny_list_check = new_deny_list_check(pgpool.clone()).await;

        let checking_receipt = ReceiptWithState::new(signed_receipt);

        // Check that the receipt is rejected
        assert!(deny_list_check
            .check(&Context::new(), &checking_receipt)
            .await
            .is_err());
    }

    #[sqlx::test(migrations = "../migrations")]
    async fn test_sender_denylist_updates(pgpool: PgPool) {
        let allocation_id = Address::from_str(ALLOCATION_ID).unwrap();
        let signed_receipt =
            create_signed_receipt(allocation_id, u64::MAX, u64::MAX, u128::MAX).await;

        let deny_list_check = new_deny_list_check(pgpool.clone()).await;

        // Check that the receipt is valid
        let checking_receipt = ReceiptWithState::new(signed_receipt);

        deny_list_check
            .check(&Context::new(), &checking_receipt)
            .await
            .unwrap();

        // Add the sender to the denylist
        sqlx::query!(
            r#"
                INSERT INTO scalar_tap_denylist (sender_address)
                VALUES ($1)
            "#,
            TAP_SENDER.1.encode_hex()
        )
        .execute(&pgpool)
        .await
        .unwrap();

        // Check that the receipt is rejected
        tokio::time::sleep(std::time::Duration::from_millis(100)).await;
        assert!(deny_list_check
            .check(&Context::new(), &checking_receipt)
            .await
            .is_err());

        // Remove the sender from the denylist
        sqlx::query!(
            r#"
                DELETE FROM scalar_tap_denylist
                WHERE sender_address = $1
            "#,
            TAP_SENDER.1.encode_hex()
        )
        .execute(&pgpool)
        .await
        .unwrap();

        // Check that the receipt is valid again
        tokio::time::sleep(std::time::Duration::from_millis(100)).await;
        deny_list_check
            .check(&Context::new(), &checking_receipt)
            .await
            .unwrap();
    }
}<|MERGE_RESOLUTION|>--- conflicted
+++ resolved
@@ -199,12 +199,8 @@
     use std::str::FromStr;
 
     use alloy::hex::ToHexExt;
-<<<<<<< HEAD
-    use tap_core::receipt::ReceiptWithState;
+    use tap_core::receipt::{Context, ReceiptWithState};
     use tokio::sync::watch;
-=======
-    use tap_core::receipt::{Context, ReceiptWithState};
->>>>>>> 99cf66cf
 
     use crate::test_vectors::{self, create_signed_receipt, TAP_SENDER};
 
