--- conflicted
+++ resolved
@@ -494,7 +494,6 @@
             test_value
         );
     }
-<<<<<<< HEAD
 
     // Test to check substitute_env_vars function is substituting env variables
     // indexers can use ${ENV_VAR_NAME} to point to the required env variable
@@ -540,7 +539,54 @@
     }
     #[sealed_test(files = ["minimal-config-example.toml"])]
     fn test_parse_with_env_substitution_and_overrides() {
-=======
+        let mut minimal_config: toml::Value = toml::from_str(
+            fs::read_to_string("minimal-config-example.toml")
+                .unwrap()
+                .as_str(),
+        )
+        .unwrap();
+        // Change the subgraphs query_url to an env variable
+        minimal_config
+            .get_mut("subgraphs")
+            .unwrap()
+            .get_mut("network")
+            .unwrap()
+            .as_table_mut()
+            .unwrap()
+            .insert(
+                String::from("query_url"),
+                toml::Value::String("${QUERY_URL}".to_string()),
+            );
+
+        // Save the modified minimal config to a named temporary file using tempfile
+        let temp_minimal_config_path = tempfile::NamedTempFile::new().unwrap();
+        fs::write(
+            temp_minimal_config_path.path(),
+            toml::to_string(&minimal_config).unwrap(),
+        )
+        .unwrap();
+
+        // This should fail because the QUERY_URL env variable is not setup
+        Config::parse(
+            ConfigPrefix::Service,
+            &PathBuf::from(temp_minimal_config_path.path()),
+        )
+        .unwrap_err();
+
+        let test_value = "http://localhost:8000/testvalue";
+        env::set_var("QUERY_URL", test_value);
+
+        let config = Config::parse(
+            ConfigPrefix::Service,
+            &PathBuf::from(temp_minimal_config_path.path()),
+        )
+        .unwrap();
+
+        assert_eq!(
+            config.subgraphs.network.config.query_url.as_str(),
+            test_value
+        );
+    }
     #[test]
     fn test_url_format() {
         let data = DatabaseConfig::PostgresVars {
@@ -574,27 +620,12 @@
     // environment variables
     #[sealed_test(files = ["minimal-config-example.toml"])]
     fn test_change_db_config_with_individual_vars() {
->>>>>>> 00af5068
         let mut minimal_config: toml::Value = toml::from_str(
             fs::read_to_string("minimal-config-example.toml")
                 .unwrap()
                 .as_str(),
         )
         .unwrap();
-<<<<<<< HEAD
-        // Change the subgraphs query_url to an env variable
-        minimal_config
-            .get_mut("subgraphs")
-            .unwrap()
-            .get_mut("network")
-            .unwrap()
-            .as_table_mut()
-            .unwrap()
-            .insert(
-                String::from("query_url"),
-                toml::Value::String("${QUERY_URL}".to_string()),
-            );
-=======
         // Remove the database.postgres_url field from minimal config
         minimal_config
             .get_mut("database")
@@ -620,7 +651,6 @@
             "database".to_string(),
             toml::Value::String("postgres".to_string()),
         );
->>>>>>> 00af5068
 
         // Save the modified minimal config to a named temporary file using tempfile
         let temp_minimal_config_path = tempfile::NamedTempFile::new().unwrap();
@@ -630,34 +660,16 @@
         )
         .unwrap();
 
-<<<<<<< HEAD
-        // This should fail because the QUERY_URL env variable is not setup
-        Config::parse(
+        // Parse the config with new datbase vars
+        let config = Config::parse(
             ConfigPrefix::Service,
             &PathBuf::from(temp_minimal_config_path.path()),
         )
-        .unwrap_err();
-
-        let test_value = "http://localhost:8000/testvalue";
-        env::set_var("QUERY_URL", test_value);
-
-=======
-        // Parse the config with new datbase vars
->>>>>>> 00af5068
-        let config = Config::parse(
-            ConfigPrefix::Service,
-            &PathBuf::from(temp_minimal_config_path.path()),
-        )
         .unwrap();
 
         assert_eq!(
-<<<<<<< HEAD
-            config.subgraphs.network.config.query_url.as_str(),
-            test_value
-=======
             config.database.get_formated_postgres_url().as_str(),
             "postgres://postgres@postgres/postgres"
->>>>>>> 00af5068
         );
     }
 }